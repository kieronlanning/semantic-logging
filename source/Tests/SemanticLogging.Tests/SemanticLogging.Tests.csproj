--- conflicted
+++ resolved
@@ -118,11 +118,8 @@
       <DependentUpon>Settings.settings</DependentUpon>
     </Compile>
     <Compile Include="Sinks\FlatFileSinkTests.cs" />
-<<<<<<< HEAD
     <Compile Include="TestObjects\SimpleMessageFormatter.cs" />
-=======
     <Compile Include="TestObjects\StringCollectionEventListener.cs" />
->>>>>>> 610e90f1
     <Compile Include="TestSupport\AssemblyBuilder.cs" />
     <Compile Include="TestSupport\ConfigurationHelper.cs" />
     <Compile Include="TestSupport\DisposableDomain.cs" />
