--- conflicted
+++ resolved
@@ -75,13 +75,8 @@
             this.index = index;
             this.type = type;
             var sinkId = string.Format(CultureInfo.InvariantCulture, "ElasticSearchSink ({0})", instanceName);
-<<<<<<< HEAD
             bufferedPublisher = BufferedEventPublisher<JsonEventEntry>.CreateAndStart(sinkId, PublishEventsAsync, bufferInterval,
-                BufferCountTrigger, maxBufferSize, cancellationTokenSource.Token);
-=======
-            bufferedPublisher = new BufferedEventPublisher<JsonEventEntry>(sinkId, PublishEventsAsync, bufferInterval,
                 bufferingCount, maxBufferSize, cancellationTokenSource.Token);
->>>>>>> 2891de5a
         }
 
         /// <summary>
