--- conflicted
+++ resolved
@@ -665,27 +665,9 @@
                 {
                     listener.LogToSqlDatabase("mytestinstance1", validConnectionString, "WrongTable", bufferingCount: 200, bufferingInterval: TimeSpan.FromSeconds(1));
                     listener.EnableEvents(logger, EventLevel.LogAlways);
-                    for (int n = 0; n <= 200; n++)
-                    {
-<<<<<<< HEAD
-                        try
-                        {
-                            collectErrorsListener.EnableEvents(SemanticLoggingEventSource.Log, EventLevel.Warning, Keywords.All);
-                            for (int n = 0; n < 200; n++)
-                            {
-                                logger.Informational("Message: " + n);
-                            }
-
-                            collectErrorsListener.WaitEvents.Wait(2000);
-                            StringAssert.Contains(collectErrorsListener.ToString(), "Cannot access destination table 'WrongTable'.");
-                        }
-                        finally
-                        {
-                            collectErrorsListener.DisableEvents(SemanticLoggingEventSource.Log);
-                        }
-=======
+                    for (int n = 0; n < 200; n++)
+                    {
                         logger.Informational("Message: " + n);
->>>>>>> 623335f6
                     }
 
                     errorsListener.WaitEvents.Wait(2000);
